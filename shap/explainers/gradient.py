--- conflicted
+++ resolved
@@ -561,12 +561,7 @@
             else:
                 return output_phis, model_output_ranks
         else:
-<<<<<<< HEAD
             if return_variances:
                 return output_phis, output_phi_vars
             else:
-                return output_phis
-=======
-            return output_phis
-
->>>>>>> acdfc8b0
+                return output_phis