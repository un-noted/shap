--- conflicted
+++ resolved
@@ -1,24 +1,3 @@
-<<<<<<< HEAD
-import sklearn
-import numpy as np
-import shap
-
-def test_sklearn_interaction():
-    from sklearn.model_selection import train_test_split
-    from sklearn.ensemble import RandomForestClassifier
-    X,y = shap.datasets.iris()
-    X_train,X_test,Y_train,Y_test = train_test_split(*shap.datasets.iris(), test_size=0.2, random_state=0)
-    rforest = RandomForestClassifier(n_estimators=100, max_depth=None, min_samples_split=2, random_state=0)
-    model = rforest.fit(X_train, Y_train)
-    interaction_vals = shap.TreeExplainer(model).shap_interaction_values(X)
-    for i in range(len(interaction_vals)):
-        for j in range(len(interaction_vals[i])):
-            for k in range(len(interaction_vals[i][j])):
-                for l in range(len(interaction_vals[i][j][k])):
-                    assert abs(interaction_vals[i][j][k][l]-interaction_vals[i][j][l][k])<0.0000001
-            if j<len(interaction_vals[i])-1:
-                assert abs(interaction_vals[i][j][len(interaction_vals[i][j])-1][len(interaction_vals[i][j])-1]-interaction_vals[i][j+1][len(interaction_vals[i][j])-1][len(interaction_vals[i][j])-1])<0.0000001
-=======
 import matplotlib
 import numpy as np
 
@@ -166,7 +145,24 @@
 
     # explain the model's predictions using SHAP values
     shap_values = shap.TreeExplainer(model).shap_values(X)
+    
+def test_sklearn_interaction():
+    import sklearn
+    from sklearn.model_selection import train_test_split
+    from sklearn.ensemble import RandomForestClassifier
+    X,y = shap.datasets.iris()
+    X_train,X_test,Y_train,Y_test = train_test_split(*shap.datasets.iris(), test_size=0.2, random_state=0)
+    rforest = RandomForestClassifier(n_estimators=100, max_depth=None, min_samples_split=2, random_state=0)
+    model = rforest.fit(X_train, Y_train)
+    interaction_vals = shap.TreeExplainer(model).shap_interaction_values(X)
+    for i in range(len(interaction_vals)):
+        for j in range(len(interaction_vals[i])):
+            for k in range(len(interaction_vals[i][j])):
+                for l in range(len(interaction_vals[i][j][k])):
+                    assert abs(interaction_vals[i][j][k][l]-interaction_vals[i][j][l][k])<0.0000001
+            if j<len(interaction_vals[i])-1:
+                assert abs(interaction_vals[i][j][len(interaction_vals[i][j])-1][len(interaction_vals[i][j])-1]-interaction_vals[i][j+1][len(interaction_vals[i][j])-1][len(interaction_vals[i][j])-1])<0.0000001
+
 
     # ensure plot works for first class
-    shap.dependence_plot(0, shap_values[0], X, show=False)
->>>>>>> c4d7f1f4
+    shap.dependence_plot(0, shap_values[0], X, show=False)